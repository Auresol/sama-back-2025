--- conflicted
+++ resolved
@@ -57,11 +57,7 @@
 // GetUserByID retrieves a user by ID.
 func (r *UserRepository) GetUserByID(id uint) (*models.User, error) {
 	var user models.User
-<<<<<<< HEAD
-	err := r.db.Model(&models.User{}).Joins("School").Joins("ClassroomObject").Preload("BookmarkUsers").First(&user, id).Error
-=======
-	err := r.db.Joins("School").Joins("ClassroomObject", DB.Select("classroom")).First(&user, id).Error
->>>>>>> 76752b1a
+	err := r.db.Model(&models.User{}).Joins("School").Joins("ClassroomObject").First(&user, id).Error
 	if err != nil {
 		if errors.Is(err, gorm.ErrRecordNotFound) {
 			return nil, fmt.Errorf("user with ID %d not found", id)
@@ -75,11 +71,7 @@
 // Useful for login authentication.
 func (r *UserRepository) GetUserByEmail(email string) (*models.User, error) {
 	var user models.User
-<<<<<<< HEAD
-	err := r.db.Model(&models.User{}).Joins("School").Joins("ClassroomObject").Preload("BookmarkUsers").First(&user, "users.email = ?", email).Error
-=======
 	err := r.db.First(&user, "email = ?", email).Error
->>>>>>> 76752b1a
 	if err != nil {
 		if errors.Is(err, gorm.ErrRecordNotFound) {
 			return nil, fmt.Errorf("user with email %s not found", email)
