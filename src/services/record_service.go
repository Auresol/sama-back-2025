package services

import (
	"errors"
	"fmt"
	"time"

	"github.com/go-playground/validator/v10"
	"gorm.io/gorm"

	"sama/sama-backend-2025/src/models"
	"sama/sama-backend-2025/src/repository"
)

// RecordService handles business logic for records.
type RecordService struct {
	recordRepo   *repository.RecordRepository
	schoolRepo   *repository.SchoolRepository
	userRepo     *repository.UserRepository // Assuming AccountRepository handles User model
	activityRepo *repository.ActivityRepository
	validator    *validator.Validate
}

// NewRecordService creates a new instance of RecordService.
func NewRecordService(validator *validator.Validate) *RecordService {
	return &RecordService{
		recordRepo:   repository.NewRecordRepository(),
		schoolRepo:   repository.NewSchoolRepository(),
		userRepo:     repository.NewUserRepository(),
		activityRepo: repository.NewActivityRepository(),
		validator:    validator,
	}
}

// contains is a helper for enum validation.
func contains(slice []string, item string) bool {
	for _, a := range slice {
		if a == item {
			return true
		}
	}
	return false
}

// validateRecordData performs custom validation beyond struct tags, including FK checks.
func (s *RecordService) validateRecordData(record *models.Record) error {
	// Validate Status against enum
	if !contains(models.STATUS_ENUM, record.Status) {
		return fmt.Errorf("invalid Status: %s", record.Status)
	}

	// Validate StudentID
	_, err := s.userRepo.GetUserByID(record.StudentID)
	if err != nil {
		if errors.Is(err, gorm.ErrRecordNotFound) {
			return fmt.Errorf("student with ID %d not found", record.StudentID)
		}
		return fmt.Errorf("failed to validate StudentID %d: %w", record.StudentID, err)
	}

	// Validate TeacherID
	_, err = s.userRepo.GetUserByID(*record.TeacherID)
	if err != nil {
		if errors.Is(err, gorm.ErrRecordNotFound) {
			return fmt.Errorf("teacher with ID %d not found", record.TeacherID)
		}
		return fmt.Errorf("failed to validate TeacherID %d: %w", record.TeacherID, err)
	}

	// Validate ActivityID (assuming ActivityID in Record is uint and refers to Activity.ID)
	// If ActivityID in Record is string and refers to Activity.TypeID or Activity.Name,
	// this validation logic would need to change (e.g., s.activityRepo.GetActivityByTypeID(record.ActivityID))
	_, err = s.activityRepo.GetActivityByID(record.ActivityID) // Assuming ActivityID is uint
	if err != nil {
		if errors.Is(err, gorm.ErrRecordNotFound) {
			return fmt.Errorf("activity with ID %d not found", record.ActivityID)
		}
		return fmt.Errorf("failed to validate ActivityID %d: %w", record.ActivityID, err)
	}

	return nil
}

// CreateRecord creates a new record after validation.
func (s *RecordService) CreateRecord(record *models.Record, schoolID uint, createdByUserID uint) error {

	activity, err := s.activityRepo.GetActivityByID(record.ActivityID)
	if err != nil {
		return fmt.Errorf("failed to retrieve school with id %d: %w", schoolID, err)
	}

	if activity.SchoolID != schoolID {
		return fmt.Errorf("school id in activity and school id in your token mismatch")
	}

	// Validate input using struct tags
	// if err := s.validator.Struct(record); err != nil {
	// 	return fmt.Errorf("validation failed: %w", err)
	// }

	// // Perform custom validations including FK checks
	// if err := s.validateRecordData(record); err != nil {
	// 	return fmt.Errorf("record data validation failed: %w", err)
	// }

	// Initialize StatusLogs with the initial status
	record.StatusLogs = append(record.StatusLogs, models.StatusHistory{
		Status:     record.Status,
		UpdateTime: time.Now(),
	})

	return s.recordRepo.CreateRecord(record)
}

// GetRecordByID retrieves a record by its ID.
func (s *RecordService) GetRecordByID(id uint) (*models.Record, error) {
	return s.recordRepo.GetRecordByID(id)
}

// GetAllRecords retrieves all records with filtering and pagination.
func (s *RecordService) GetAllRecords(
	studentID, teacherID, activityID uint,
	status string,
	limit, offset int,
) ([]models.Record, int, error) {
	return s.recordRepo.GetAllRecords(studentID, teacherID, activityID, status, limit, offset)
}

// UpdateRecord updates an existing record.
func (s *RecordService) UpdateRecord(record *models.Record, updatedByUserID uint) error {
	// Fetch existing record to ensure it exists and to get its current state for status logging
	existingRecord, err := s.recordRepo.GetRecordByID(record.ID)
	if err != nil {
		return fmt.Errorf("record not found for update: %w", err)
	}

	// Apply updates from the input `record` to `existingRecord`
	// Only update fields that are explicitly provided or allowed to be changed.

	// Update other fields if provided in the input `record`
	// Note: SchoolID, StudentID, TeacherID, ActivityID, SchoolYear, Semester are typically
	// not updated after creation, or require specific business logic for updates.
	// For this example, I'll allow updates if provided, but you might restrict this.
<<<<<<< HEAD
	existingRecord.Data = record.Data
	existingRecord.Amount = record.Amount

=======
	if record.ActivityID != 0 { // Assuming ActivityID is uint
		existingRecord.ActivityID = record.ActivityID
	}
	if record.Data != nil { // Check if Data map is provided
		existingRecord.Data = record.Data
	}
	if record.Advise != nil {
		existingRecord.Advise = record.Advise
	}
	if record.StudentID != 0 {
		existingRecord.StudentID = record.StudentID
	}
	// if record.TeacherID != 0 {
	// 	existingRecord.TeacherID = record.TeacherID
	// }
	if record.Amount != 0 { // Assuming 0 is not a valid amount or you handle it specifically
		existingRecord.Amount = record.Amount
	}
>>>>>>> 4f829d22
	// StatusLogs is updated internally by service, not directly from DTO
	// existingRecord.StatusLogs = record.StatusLogs // DO NOT directly assign from DTO

	// Validate the updated existingRecord struct (including its tags)
	// if err := s.validator.Struct(existingRecord); err != nil {
	// 	return fmt.Errorf("validation failed for updated record: %w", err)
	// }

	// // Perform custom validations again for the updated data
	// if err := s.validateRecordData(existingRecord); err != nil {
	// 	return fmt.Errorf("updated record data validation failed: %w", err)
	// }

	return s.recordRepo.UpdateRecord(existingRecord)
}

// DeleteRecord deletes a record by its ID.
func (s *RecordService) DeleteRecord(id uint) error {
	return s.recordRepo.DeleteRecord(id)
}

func (r *RecordService) SendRecord(id, teacherID, userID uint) error {
	existingRecord, err := r.recordRepo.GetRecordByID(id)
	if err != nil {
		return fmt.Errorf("record not found for update: %w", err)
	}

	existingRecord.Status = "SENDED"
	existingRecord.TeacherID = &teacherID
	existingRecord.StatusLogs = append(existingRecord.StatusLogs,
		models.StatusHistory{
			Status:     "SENDED",
			UpdateTime: time.Now(),
		})

	return r.recordRepo.UpdateRecord(existingRecord)
}

func (r *RecordService) UnsendRecord(id, userID uint) error {
	existingRecord, err := r.recordRepo.GetRecordByID(id)
	if err != nil {
		return fmt.Errorf("record not found for update: %w", err)
	}

	existingRecord.Status = "CREATED"
	existingRecord.TeacherID = nil
	existingRecord.StatusLogs = append(existingRecord.StatusLogs,
		models.StatusHistory{
			Status:     "CREATED",
			UpdateTime: time.Now(),
		})

	return r.recordRepo.UpdateRecord(existingRecord)
}

func (r *RecordService) ApproveRecord(id uint, advice *string, userID uint) error {
	existingRecord, err := r.recordRepo.GetRecordByID(id)
	if err != nil {
		return fmt.Errorf("record not found for update: %w", err)
	}

	existingRecord.Status = "APPROVED"
	existingRecord.Advise = advice
	existingRecord.StatusLogs = append(existingRecord.StatusLogs,
		models.StatusHistory{
			Status:     "APPROVED",
			UpdateTime: time.Now(),
		})

	return r.recordRepo.UpdateRecord(existingRecord)
}

func (r *RecordService) RejectRecord(id uint, advice *string, userID uint) error {
	existingRecord, err := r.recordRepo.GetRecordByID(id)
	if err != nil {
		return fmt.Errorf("record not found for update: %w", err)
	}

	existingRecord.Status = "REJECTED"
	existingRecord.Advise = advice
	existingRecord.StatusLogs = append(existingRecord.StatusLogs,
		models.StatusHistory{
			Status:     "REJECTED",
			UpdateTime: time.Now(),
		})

	return r.recordRepo.UpdateRecord(existingRecord)
}<|MERGE_RESOLUTION|>--- conflicted
+++ resolved
@@ -141,30 +141,9 @@
 	// Note: SchoolID, StudentID, TeacherID, ActivityID, SchoolYear, Semester are typically
 	// not updated after creation, or require specific business logic for updates.
 	// For this example, I'll allow updates if provided, but you might restrict this.
-<<<<<<< HEAD
 	existingRecord.Data = record.Data
 	existingRecord.Amount = record.Amount
 
-=======
-	if record.ActivityID != 0 { // Assuming ActivityID is uint
-		existingRecord.ActivityID = record.ActivityID
-	}
-	if record.Data != nil { // Check if Data map is provided
-		existingRecord.Data = record.Data
-	}
-	if record.Advise != nil {
-		existingRecord.Advise = record.Advise
-	}
-	if record.StudentID != 0 {
-		existingRecord.StudentID = record.StudentID
-	}
-	// if record.TeacherID != 0 {
-	// 	existingRecord.TeacherID = record.TeacherID
-	// }
-	if record.Amount != 0 { // Assuming 0 is not a valid amount or you handle it specifically
-		existingRecord.Amount = record.Amount
-	}
->>>>>>> 4f829d22
 	// StatusLogs is updated internally by service, not directly from DTO
 	// existingRecord.StatusLogs = record.StatusLogs // DO NOT directly assign from DTO
 
